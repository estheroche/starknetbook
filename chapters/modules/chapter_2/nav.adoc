--- conflicted
+++ resolved
@@ -1,8 +1,5 @@
 * xref:index.adoc[Chapter 2: Smart Contracts in Cairo]
-<<<<<<< HEAD
-=======
     ** xref:scarb.adoc[2.0 Introduction to Scarb]
->>>>>>> 55f36ca5
     ** xref:types.adoc[2.1 Types in Cairo]
     ** xref:functions.adoc[2.2 Functions and Modules in Cairo]
     ** xref:structure.adoc[2.3 The Structure of a Cairo Smart Contract]
@@ -14,16 +11,6 @@
         *** xref:external.adoc[2.3.6 External Functions]
         *** xref:internal.adoc[2.3.7 Internal Functions]
         *** xref:event.adoc[2.3.8 Event Functions]
-<<<<<<< HEAD
-    ** xref:constants.adoc[2.5 Constants in Cairo]
-    ** xref:traits.adoc[2.6 Traits in Cairo]
-    ** xref:scarb.adoc[2.4 Introduction to Scarb]
-    ** xref:enums.adoc[2.8 Enums in Cairo]
-    ** xref:arrays.adoc[2.9 Arrays in Cairo]
-    ** xref:pointers.adoc[2.10 Pointers in Cairo]
-    ** xref:strings.adoc[2.11 Strings in Cairo]
-    ** xref:loops.adoc[2.12 Loops in Cairo]
-=======
     ** xref:deploy_call_invoke.adoc[2.4 Deploying, Calling and Invoking Contracts]
     ** xref:constants.adoc[2.5 Constants in Cairo]
     ** xref:traits.adoc[2.6 Traits and Implementations in Cairo]
@@ -36,6 +23,5 @@
         *** xref:erc20[2.12.1 Cairo ERC20]
         *** xref:erc721[2.12.2 Cairo ERC721]
         *** xref:erc1155[2.12.3 Cairo ERC1155]
->>>>>>> 55f36ca5
     ** xref:warp.adoc[2.13 Transpiling Solidity into Cairo using WARP]
     ** xref:kakarot.adoc[2.14 Cairo and the Ethereum Virtual Machine: The Kakarot ZKEVM]