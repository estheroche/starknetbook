--- conflicted
+++ resolved
@@ -1,11 +1,7 @@
 * xref:index.adoc[1. Introduction to Starknet]
     ** Why Starknet?
-<<<<<<< HEAD
-=======
         *** xref:compute_costs.adoc[Costs]
->>>>>>> 9d4bf52f
         *** xref:data_security.adoc[Data Security]
-        *** xref:compute_costs.adoc[Costs and Throughput]
     ** Your First Program
         *** xref:environment_setup.adoc[Setup]
         *** xref:deploying_contracts.adoc[Deploying a contract]
