site:
  title: The Starknet Book
  start_page: ROOT::index.adoc
  keys:
    google_analytics: 'G-WY42TERK5P'

content:
  sources:
  - url: .
    branches: HEAD
    edit_url: 'https://github.com/starknet-edu/starknetbook/edit/main/{path}'
    start_paths:
      - chapters/book
  - url: https://github.com/starknet-io/docs-common-content.git
<<<<<<< HEAD
    branches: HEAD
    edit_url: 'https://github.com/starknet-io/docs-common-content/edit/main/{path}'
=======
    branches: 'HEAD'
    edit_url: 'https://github.com/starknet-io/docs-common-content/edit/main/{path}'

>>>>>>> f4a3442d
ui:
  bundle:
    url: https://github.com/starknet-io/starknet-docs-antora-ui/raw/HEAD/build/ui-bundle.zip
    snapshot: true
  supplemental_files: ./ui/supplemental_ui

runtime:
  fetch: true

asciidoc:
  attributes:
    idprefix: ''
    stem: 'latexmath'
    page-pagination: ''
    experimental: ''

antora:
  extensions:
  - '@antora/lunr-extension'

output:
  destinations:
  - provider: fs
    path: ./public_html/
    clean: true<|MERGE_RESOLUTION|>--- conflicted
+++ resolved
@@ -12,14 +12,9 @@
     start_paths:
       - chapters/book
   - url: https://github.com/starknet-io/docs-common-content.git
-<<<<<<< HEAD
     branches: HEAD
     edit_url: 'https://github.com/starknet-io/docs-common-content/edit/main/{path}'
-=======
-    branches: 'HEAD'
-    edit_url: 'https://github.com/starknet-io/docs-common-content/edit/main/{path}'
 
->>>>>>> f4a3442d
 ui:
   bundle:
     url: https://github.com/starknet-io/starknet-docs-antora-ui/raw/HEAD/build/ui-bundle.zip
