--- conflicted
+++ resolved
@@ -1,12 +1,6 @@
 = The Starknet Book
 :navtitle: Introduction
 
-<<<<<<< HEAD
-== Welcome
-
-Welcome to the Starknet Book!
-
-=======
 == Work in Progress and Community Contributions
 
 // [NOTE]
@@ -18,7 +12,6 @@
 
 Welcome to the Starknet Book!
 
->>>>>>> 55f36ca5
 The Starknet Book is a curriculum created to teach the Cairo programming language and Starknet development. It is divided by Chapters and built by the Starknet community (you!). Finish the resume and you will conquer the Ethereum world.
 
 == Contents
